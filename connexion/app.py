--- conflicted
+++ resolved
@@ -17,11 +17,7 @@
     def __init__(self, import_name, port=None, specification_dir='',
                  server=None, arguments=None, auth_all_paths=False,
                  debug=False, swagger_json=True, swagger_ui=True, swagger_path=None,
-<<<<<<< HEAD
-                 swagger_url=None, host=None,):
-=======
-                 swagger_url=None, validator_map=None):
->>>>>>> 6ff8bc79
+                 swagger_url=None, host=None, validator_map=None):
         """
         :param import_name: the name of the application package
         :type import_name: str
@@ -81,11 +77,8 @@
         self.swagger_path = swagger_path
         self.swagger_url = swagger_url
         self.auth_all_paths = auth_all_paths
-<<<<<<< HEAD
         self.resolver_error = None
-=======
         self.validator_map = validator_map
->>>>>>> 6ff8bc79
 
     @staticmethod
     def common_error_handler(exception):
